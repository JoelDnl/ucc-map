import type { NextConfig } from "next";

<<<<<<< HEAD
const nextConfig: NextConfig = {
  async redirects() {
    return [{ source: "/", destination: "/ucc-map-2d", permanent: false }];
  },
};
=======
const nextConfig: NextConfig = {};

>>>>>>> 5c96c85d
export default nextConfig;<|MERGE_RESOLUTION|>--- conflicted
+++ resolved
@@ -1,13 +1,8 @@
 import type { NextConfig } from "next";
 
-<<<<<<< HEAD
 const nextConfig: NextConfig = {
   async redirects() {
     return [{ source: "/", destination: "/ucc-map-2d", permanent: false }];
   },
 };
-=======
-const nextConfig: NextConfig = {};
-
->>>>>>> 5c96c85d
 export default nextConfig;